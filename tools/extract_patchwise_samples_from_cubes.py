import argparse
import glob
import os
import time

import h5py
import numpy as np
import xarray as xr

from data.cloud_cleaning import smooth_s2_timeseries

SPLIT = "train"
FOREST_THRESH = 0.8  # threshold of forest to consider to sample pixel
CLOUD_CLEANING = False
MAX_NAN = 36
REMOVE_PCT = 0.0  #  0.05
SMOOTHER = "lowess"
LOWESS_FRAC = 0.07
SG_WINDOW_LENGTH = 15
SG_POLYORDER = 2
# DROUGHT_THRESH = 0.0  # threshold of drought to consider to sample pixel
H = 128
W = 128
T = 438
ST_CHUNK_SIZE = (1, T, 4, 4)
S_CHUNK_SIZE = (1, 128, 128)


def create_h5(file, key, data, shape, dtype, chunk_size=None):
    file.create_dataset(
        key,
        data=data,
        maxshape=(None, *shape),
        dtype=dtype,
        compression="lzf",
        chunks=chunk_size,
    )


def append_h5(file, key, data):
    file[key].resize((file[key].shape[0] + data.shape[0]), axis=0)
    file[key][-data.shape[0] :] = data


def check_missing_timestamps(cube, max_conseq_dates=2):
    """ Check for missing timestamps in cube.

    Args:
        cube (xr.Dataset): Cube to check for missing timestamps.
        max_conseq_dates (int): Maximum number of consecutive missing timestamps to allow.

    Returns:
        missing_dates (list): List of missing timestamps
    """
    timestamps = cube.time.values
    missing_dates = []
    current_timestamp = timestamps[0]
    last_timestamp = timestamps[-1]
    nr_conseq_dates_max = 0

    while current_timestamp < last_timestamp:
        # Check for presence of next timestamp at 5 days interval
        expected_date = current_timestamp + np.timedelta64(5, 'D')
        if expected_date not in timestamps:
            missing_dates.append(expected_date)
            # Record number of consecutive missing timestamps
            if len(missing_dates) > 1 and (missing_dates[-1] - missing_dates[-2]) == np.timedelta64(5, 'D'):
                nr_conseq_dates_max += 1
            else:
                nr_conseq_dates_max = 1
        current_timestamp = expected_date

    if nr_conseq_dates_max > max_conseq_dates:
        print(f"Warning: Too many consecutive missing dates ({nr_conseq_dates_max})")

    return missing_dates


def save_to_h5(
    h5_file,
    cube,
):
    """
    Saves cube_chunk to hdf5 file.
    """
    # TODO: create train/val/test split
    # TODO: double check data types --> compression
    # TODO: auto-chunking is enabled due to compression, adapt chunk size?

    missing_dates = check_missing_timestamps(cube)
    if missing_dates:
        print(f"Inserting missing timestamps: {missing_dates}")
        cube = cube.reindex(time=np.sort(np.concatenate([cube.time.values, missing_dates])))
        if not CLOUD_CLEANING:
            cube["s2_ndvi"] = cube["s2_ndvi"].interpolate_na(dim="time", method="linear")

    # Cloud cleaning
    if CLOUD_CLEANING:
        cube = smooth_s2_timeseries(
            cube,
            MAX_NAN,
            REMOVE_PCT,
            SMOOTHER,
            LOWESS_FRAC,
            SG_WINDOW_LENGTH,
            SG_POLYORDER,
        )
        print("Performed cloud cleaning")
    else:
        # Set to_sample = 1 everywhere if cloud cleaning is not performed
        ones_dataarray = xr.DataArray(
            np.ones((len(cube.lat), len(cube.lon))), dims=("lat", "lon")
        )
        cube["to_sample"] = ones_dataarray

    # Deal with NaNs (or -9999)
    # For era5 linear interpolation
    cube_tmp = cube[[name for name in list(cube.variables) if name.startswith("era5")]]
    if np.isnan(cube_tmp.to_array()).any():
        cube[[name for name in list(cube.variables) if name.startswith("era5")]] = cube[
            [name for name in list(cube.variables) if name.startswith("era5")]
        ].interpolate_na(dim="time", method="linear")
    # For static layers to average in space
    variables_to_fill = [
        name
        for name in list(cube.variables)
        if not name.startswith("era5")
        and not name.startswith("s2")
        and name not in ["time", "lat", "lon", "to_sample"]
    ]
    cube_tmp = cube[variables_to_fill]
    cube_tmp = cube_tmp.where(cube_tmp != -9999, np.nan)
    if np.isnan(cube_tmp.to_array()).any():
        mean = cube_tmp[variables_to_fill].mean().to_array().values
        for i, v in enumerate(variables_to_fill):
            cube[v].fillna(mean[i])
    print("Dealt with missing values")

    valid_mask = (
        cube.FOREST_MASK.values > FOREST_THRESH
    ) & cube.to_sample.values.astype(bool)
    # check if any valid pixels in patch
    if valid_mask.any():
        s2_b02 = np.array(cube.s2_B02.values, dtype=np.float32)[
            np.newaxis, ...
        ]  # shape: 1 x T x H x W
        s2_b03 = np.array(cube.s2_B03.values, dtype=np.float32)[
            np.newaxis, ...
        ]  # shape: 1 x T x H x W
        s2_b04 = np.array(cube.s2_B04.values, dtype=np.float32)[
            np.newaxis, ...
        ]  # shape: 1 x T x H x W
        s2_b08 = np.array(cube.s2_B08.values, dtype=np.float32)[
            np.newaxis, ...
        ]  # shape: 1 x T x H x W
        s2_ndvi = np.array(cube.s2_ndvi.values, dtype=np.float32)[
            np.newaxis, ...
        ]  # shape: 1 x T x H x W
<<<<<<< HEAD
        s2_raw_ndvi = np.array(cube.s2_raw_ndvi.values, dtype=np.float32)[
            np.newaxis, ...
        ]  # shape: 1 x T x H x W
        s2_cloud_cleaned_ndvi = np.array(
            cube.s2_cloud_cleaned_ndvi.values, dtype=np.float32
        )[
            np.newaxis, ...
        ]  # shape: 1 x T x H x W
=======
        if CLOUD_CLEANING:
            s2_raw_ndvi = np.array(cube.s2_raw_ndvi.values, dtype=np.float32)[
                np.newaxis, ...
            ]  # shape: 1 x T x H x W
>>>>>>> 12f3d115
        slope = np.array(cube.slope.values, dtype=np.float32)[
            np.newaxis, ...
        ]  # shape: 1 x H x W
        easting = np.array(cube.easting.values, dtype=np.float32)[
            np.newaxis, ...
        ]  # shape: 1 x H x W
        twi = np.array(cube.twi.values, dtype=np.float32)[
            np.newaxis, ...
        ]  # shape: 1 x H x W
        time = np.array(cube.time.values, dtype="S29")[np.newaxis, ...]  # shape: 1 x T
        longitude = np.array(cube.lon.values, dtype=np.float32)[
            np.newaxis, ...
        ]  # shape: 1 x W
        latitude = np.array(cube.lat.values, dtype=np.float32)[
            np.newaxis, ...
        ]  # shape: 1 x H
        drought_mask = np.array(cube.DROUGHT_MASK.values)[
            np.newaxis, ...
        ]  # shape: 1 x H x W
        drought_mask[drought_mask == -9999] = 255
        drought_mask = drought_mask.astype(np.uint8)
        height_idx, width_idx = np.indices(valid_mask.shape)
        sel_height_idx = height_idx[valid_mask]
        sel_width_idx = width_idx[valid_mask]
        sel_img_idx = np.zeros_like(sel_height_idx)
        pixel_idx = np.stack(
            (sel_img_idx, sel_height_idx, sel_width_idx), axis=1
        )  # shape: N x 3
        valid_mask = np.array(valid_mask, dtype=bool)[
            np.newaxis, ...
        ]  # shape: 1 x H x W
        # check how many full years
        if cube.time.dt.month[0] == 1 and cube.time.dt.day[0] <= 5:
            start_year = cube.time.dt.year[0].values
        else:
            start_year = cube.time.dt.year[0].values + 1
        if cube.time.dt.month[-1] == 12 and cube.time.dt.day[-1] >= 27:
            end_year = cube.time.dt.year[-1].values
        else:
            end_year = cube.time.dt.year[-1].values - 1
        min_t_idx = [
            np.min(np.argwhere(cube.time.dt.year.values == y))
            for y in range(start_year, end_year + 1)
        ]
        max_t_idx = [
            np.max(np.argwhere(cube.time.dt.year.values == y))
            for y in range(start_year, end_year + 1)
        ]

        # for each pixel_idx, unfold each year
        expanded_pixel_idx = np.repeat(pixel_idx, len(min_t_idx), axis=0)
        expanded_min_t_idx = np.tile(min_t_idx, len(pixel_idx))[:, np.newaxis]
        expanded_max_t_idx = np.tile(max_t_idx, len(pixel_idx))[:, np.newaxis]
        annual_pixel_idx = np.concatenate(
            (expanded_pixel_idx, expanded_min_t_idx, expanded_max_t_idx), axis=1
        )  # YN x 5
        sel_img_idx = np.zeros_like(min_t_idx)
        annual_idx = np.stack((sel_img_idx, min_t_idx, max_t_idx), axis=1)  # Y x 3

        if not "spatiotemporal" in h5_file.keys():
<<<<<<< HEAD
            create_h5(h5_file, "spatiotemporal/s2_B02", s2_b02, (T, H, W), "float32")
            create_h5(h5_file, "spatiotemporal/s2_B03", s2_b03, (T, H, W), "float32")
            create_h5(h5_file, "spatiotemporal/s2_B04", s2_b04, (T, H, W), "float32")
            create_h5(h5_file, "spatiotemporal/s2_B08", s2_b08, (T, H, W), "float32")
            create_h5(h5_file, "spatiotemporal/s2_ndvi", s2_ndvi, (T, H, W), "float32")
            create_h5(
                h5_file, "spatiotemporal/s2_raw_ndvi", s2_raw_ndvi, (T, H, W), "float32"
            )
            create_h5(
                h5_file,
                "spatiotemporal/s2_cloud_cleaned_ndvi",
                s2_cloud_cleaned_ndvi,
                (T, H, W),
                "float32",
            )
            create_h5(h5_file, "spatial/slope", slope, (H, W), "float32")
            create_h5(h5_file, "spatial/easting", easting, (H, W), "float32")
            create_h5(h5_file, "spatial/twi", twi, (H, W), "float32")
            create_h5(h5_file, "spatial/drought_mask", drought_mask, (H, W), "uint8")
            create_h5(h5_file, "spatial/valid_mask", valid_mask, (H, W), "bool")
            create_h5(h5_file, "temporal/time", time, (T,), "S29")
=======
            create_h5(h5_file, "spatiotemporal/s2_B02", s2_b02, (T, H, W), "float32", ST_CHUNK_SIZE)
            create_h5(h5_file, "spatiotemporal/s2_B03", s2_b03, (T, H, W), "float32", ST_CHUNK_SIZE)
            create_h5(h5_file, "spatiotemporal/s2_B04", s2_b04, (T, H, W), "float32", ST_CHUNK_SIZE)
            create_h5(h5_file, "spatiotemporal/s2_B08", s2_b08, (T, H, W), "float32", ST_CHUNK_SIZE)
            create_h5(h5_file, "spatiotemporal/s2_ndvi", s2_ndvi, (T, H, W), "float32", ST_CHUNK_SIZE)
            if CLOUD_CLEANING:
                create_h5(
                    h5_file, "spatiotemporal/s2_raw_ndvi", s2_raw_ndvi, (T, H, W), "float32", ST_CHUNK_SIZE
                )
            create_h5(h5_file, "spatial/slope", slope, (H, W), "float32", S_CHUNK_SIZE)
            create_h5(h5_file, "spatial/easting", easting, (H, W), "float32", S_CHUNK_SIZE)
            create_h5(h5_file, "spatial/twi", twi, (H, W), "float32", S_CHUNK_SIZE)
            create_h5(h5_file, "spatial/drought_mask", drought_mask, (H, W), "uint8", S_CHUNK_SIZE)
            create_h5(h5_file, "spatial/valid_mask", valid_mask, (H, W), "bool", S_CHUNK_SIZE)
            create_h5(h5_file, "temporal/time", time, (T,), "S29", (1, T))
>>>>>>> 12f3d115
            create_h5(
                h5_file, "meta/longitude", longitude, (longitude.shape[1],), "float32"
            )
            create_h5(
                h5_file, "meta/latitude", latitude, (latitude.shape[1],), "float32"
            )
            create_h5(
                h5_file,
                "meta/pixel_idx",
                pixel_idx,
                (pixel_idx.shape[1],),
                "uint16",
            )
            create_h5(
                h5_file,
                "meta/annual_idx",
                annual_idx,
                (annual_idx.shape[1],),
                "uint16",
            )
            create_h5(
                h5_file,
                "meta/annual_pixel_idx",
                annual_pixel_idx,
                (annual_pixel_idx.shape[1],),
                "uint16",
            )
        else:
            pixel_idx[:, 0] += h5_file["spatiotemporal/s2_B02"].shape[0]
            annual_idx[:, 0] += h5_file["spatiotemporal/s2_B02"].shape[0]
            annual_pixel_idx[:, 0] += h5_file["spatiotemporal/s2_B02"].shape[0]
            append_h5(h5_file, "spatiotemporal/s2_B02", s2_b02)
            append_h5(h5_file, "spatiotemporal/s2_B03", s2_b03)
            append_h5(h5_file, "spatiotemporal/s2_B04", s2_b04)
            append_h5(h5_file, "spatiotemporal/s2_B08", s2_b08)
            append_h5(h5_file, "spatiotemporal/s2_ndvi", s2_ndvi)
<<<<<<< HEAD
            append_h5(h5_file, "spatiotemporal/s2_raw_ndvi", s2_raw_ndvi)
            append_h5(
                h5_file, "spatiotemporal/s2_cloud_cleaned_ndvi", s2_cloud_cleaned_ndvi
            )
=======
            if CLOUD_CLEANING:
                append_h5(h5_file, "spatiotemporal/s2_raw_ndvi", s2_raw_ndvi)
>>>>>>> 12f3d115
            append_h5(h5_file, "spatial/slope", slope)
            append_h5(h5_file, "spatial/easting", easting)
            append_h5(h5_file, "spatial/twi", twi)
            append_h5(h5_file, "spatial/drought_mask", drought_mask)
            append_h5(h5_file, "spatial/valid_mask", valid_mask)
            append_h5(h5_file, "temporal/time", time)
            append_h5(h5_file, "meta/longitude", longitude)
            append_h5(h5_file, "meta/latitude", latitude)
            append_h5(h5_file, "meta/pixel_idx", pixel_idx)
            append_h5(h5_file, "meta/annual_idx", annual_idx)
            append_h5(h5_file, "meta/annual_pixel_idx", annual_pixel_idx)


def extract_samples_from_cubes(root_dir):
    """
    Generate h5 file for a split.
    """
    if CLOUD_CLEANING:
        search_cube = glob.glob(os.path.join(root_dir, "cubes", "*_raw.nc"))
    else:
        search_cube = glob.glob(os.path.join(root_dir, "cubes", "*.nc"))

    with h5py.File(os.path.join(root_dir, "tmp9_{}.h5".format(SPLIT)), "a") as h5_file:

        for cube_name in search_cube:
            start = time.time()
            cube = xr.open_dataset(
                os.path.join(root_dir, cube_name),
                engine="h5netcdf",
            )
            print("Generating samples from loaded cube {}...".format(cube_name))
            save_to_h5(
                h5_file,
                cube,
            )
            end = time.time()
            print("time: ", end - start)


if __name__ == "__main__":
    parser = argparse.ArgumentParser(description="Extract patchwise samples from cubes")
    parser.add_argument(
        "--data_dir",
        type=str,
        help="Directory containing the datacubes",
    )
    args = parser.parse_args()

    extract_samples_from_cubes(args.data_dir)<|MERGE_RESOLUTION|>--- conflicted
+++ resolved
@@ -156,21 +156,15 @@
         s2_ndvi = np.array(cube.s2_ndvi.values, dtype=np.float32)[
             np.newaxis, ...
         ]  # shape: 1 x T x H x W
-<<<<<<< HEAD
-        s2_raw_ndvi = np.array(cube.s2_raw_ndvi.values, dtype=np.float32)[
-            np.newaxis, ...
-        ]  # shape: 1 x T x H x W
-        s2_cloud_cleaned_ndvi = np.array(
-            cube.s2_cloud_cleaned_ndvi.values, dtype=np.float32
-        )[
-            np.newaxis, ...
-        ]  # shape: 1 x T x H x W
-=======
         if CLOUD_CLEANING:
             s2_raw_ndvi = np.array(cube.s2_raw_ndvi.values, dtype=np.float32)[
                 np.newaxis, ...
             ]  # shape: 1 x T x H x W
->>>>>>> 12f3d115
+            s2_cloud_cleaned_ndvi = np.array(
+                cube.s2_cloud_cleaned_ndvi.values, dtype=np.float32
+            )[
+                np.newaxis, ...
+            ]  # shape: 1 x T x H x W
         slope = np.array(cube.slope.values, dtype=np.float32)[
             np.newaxis, ...
         ]  # shape: 1 x H x W
@@ -231,29 +225,6 @@
         annual_idx = np.stack((sel_img_idx, min_t_idx, max_t_idx), axis=1)  # Y x 3
 
         if not "spatiotemporal" in h5_file.keys():
-<<<<<<< HEAD
-            create_h5(h5_file, "spatiotemporal/s2_B02", s2_b02, (T, H, W), "float32")
-            create_h5(h5_file, "spatiotemporal/s2_B03", s2_b03, (T, H, W), "float32")
-            create_h5(h5_file, "spatiotemporal/s2_B04", s2_b04, (T, H, W), "float32")
-            create_h5(h5_file, "spatiotemporal/s2_B08", s2_b08, (T, H, W), "float32")
-            create_h5(h5_file, "spatiotemporal/s2_ndvi", s2_ndvi, (T, H, W), "float32")
-            create_h5(
-                h5_file, "spatiotemporal/s2_raw_ndvi", s2_raw_ndvi, (T, H, W), "float32"
-            )
-            create_h5(
-                h5_file,
-                "spatiotemporal/s2_cloud_cleaned_ndvi",
-                s2_cloud_cleaned_ndvi,
-                (T, H, W),
-                "float32",
-            )
-            create_h5(h5_file, "spatial/slope", slope, (H, W), "float32")
-            create_h5(h5_file, "spatial/easting", easting, (H, W), "float32")
-            create_h5(h5_file, "spatial/twi", twi, (H, W), "float32")
-            create_h5(h5_file, "spatial/drought_mask", drought_mask, (H, W), "uint8")
-            create_h5(h5_file, "spatial/valid_mask", valid_mask, (H, W), "bool")
-            create_h5(h5_file, "temporal/time", time, (T,), "S29")
-=======
             create_h5(h5_file, "spatiotemporal/s2_B02", s2_b02, (T, H, W), "float32", ST_CHUNK_SIZE)
             create_h5(h5_file, "spatiotemporal/s2_B03", s2_b03, (T, H, W), "float32", ST_CHUNK_SIZE)
             create_h5(h5_file, "spatiotemporal/s2_B04", s2_b04, (T, H, W), "float32", ST_CHUNK_SIZE)
@@ -263,13 +234,20 @@
                 create_h5(
                     h5_file, "spatiotemporal/s2_raw_ndvi", s2_raw_ndvi, (T, H, W), "float32", ST_CHUNK_SIZE
                 )
+                create_h5(
+                    h5_file,
+                    "spatiotemporal/s2_cloud_cleaned_ndvi",
+                    s2_cloud_cleaned_ndvi,
+                    (T, H, W),
+                    "float32",
+                    ST_CHUNK_SIZE
+                )
             create_h5(h5_file, "spatial/slope", slope, (H, W), "float32", S_CHUNK_SIZE)
             create_h5(h5_file, "spatial/easting", easting, (H, W), "float32", S_CHUNK_SIZE)
             create_h5(h5_file, "spatial/twi", twi, (H, W), "float32", S_CHUNK_SIZE)
             create_h5(h5_file, "spatial/drought_mask", drought_mask, (H, W), "uint8", S_CHUNK_SIZE)
             create_h5(h5_file, "spatial/valid_mask", valid_mask, (H, W), "bool", S_CHUNK_SIZE)
             create_h5(h5_file, "temporal/time", time, (T,), "S29", (1, T))
->>>>>>> 12f3d115
             create_h5(
                 h5_file, "meta/longitude", longitude, (longitude.shape[1],), "float32"
             )
@@ -306,15 +284,11 @@
             append_h5(h5_file, "spatiotemporal/s2_B04", s2_b04)
             append_h5(h5_file, "spatiotemporal/s2_B08", s2_b08)
             append_h5(h5_file, "spatiotemporal/s2_ndvi", s2_ndvi)
-<<<<<<< HEAD
-            append_h5(h5_file, "spatiotemporal/s2_raw_ndvi", s2_raw_ndvi)
-            append_h5(
-                h5_file, "spatiotemporal/s2_cloud_cleaned_ndvi", s2_cloud_cleaned_ndvi
-            )
-=======
             if CLOUD_CLEANING:
                 append_h5(h5_file, "spatiotemporal/s2_raw_ndvi", s2_raw_ndvi)
->>>>>>> 12f3d115
+                append_h5(
+                    h5_file, "spatiotemporal/s2_cloud_cleaned_ndvi", s2_cloud_cleaned_ndvi
+                )
             append_h5(h5_file, "spatial/slope", slope)
             append_h5(h5_file, "spatial/easting", easting)
             append_h5(h5_file, "spatial/twi", twi)
